version: 2.1

orbs:
  win: circleci/windows@5.0 

jobs:   
  build_linux_arm64:
    machine:
      image: ubuntu-2204:current
    resource_class: arm.large
    steps: 
      - checkout
      - run: git submodule sync
      - run: git submodule update --init
      - restore_cache:
          keys:
            - v4-cargo-mrial-player-cache-{{ arch }}-{{ checksum "Cargo.lock" }}
      - run: 
          name: Install Rust
          command: |
            curl -o rustup https://sh.rustup.rs
            bash rustup -y
            rm ~/.gitconfig
      - run: 
          name: Install Dependencies
          command: |
            sudo apt update
<<<<<<< HEAD
            sudo apt install -y ffmpeg libudev-dev libevdev-dev libhidapi-dev libpipewire-0.3-dev libpipewire-0.3-modules libpipewire-0.3-0 x264 libx264-dev libclang-dev clang llvm-dev libasound2-dev libxrandr-dev libxcb-randr0-dev
=======
            sudo apt install -y ffmpeg libudev-dev libevdev-dev libhidapi-dev libpipewire-0.3-dev libpipewire-0.3-modules libpipewire-0.3-0 x264 libx264-dev libclang-dev clang llvm-dev libasound2-dev libxrandr-dev libxcb-randr0-dev libxdo-dev
>>>>>>> e3f726d6
      - run:
          name: Build Server
          command: |
            cd mrial_server
            cargo build --release
      - run:
          name: Build Player
          command: |
            cd mrial_player
            cargo build --release
      - run: 
          name: Package
          command: |
            mkdir dist
            mkdir -p mrial_arm64/bin
<<<<<<< HEAD
            target/release/mrial_player mrial_arm64/bin/
            target/release/mrial_server mrial_arm64/bin/
=======
            cp target/release/mrial_player mrial_arm64/bin/
            cp target/release/mrial_server mrial_arm64/bin/
>>>>>>> e3f726d6
            zip -r mrial_arm64.zip mrial_arm64
            mv mrial_arm64.zip dist/
      - persist_to_workspace:
          root: ./dist
          paths:
            - ./
      - save_cache:
          paths:
            - ~/.cargo/
            - target
          key: v4-cargo-mrial-player-cache-{{ arch }}-{{ checksum "Cargo.lock" }}
  build_macos: 
    macos: 
      xcode: 15.1.0
    environment:
      HOMEBREW_NO_AUTO_UPDATE: 1
    steps: 
      - checkout
      - run: git submodule sync
      - run: git submodule update --init
      - restore_cache:
          keys:
            - v3-cargo-mrial-player-cache-{{ arch }}-{{ checksum "Cargo.lock" }}
      - run: 
          name: Install Rust
          command: |
            curl -o rustup https://sh.rustup.rs
            bash rustup -y
            rm ~/.gitconfig
      - run: 
          name: Install Dependencies
          command: |
            brew install yasm ffmpeg x264 cmake
      - run: 
          name: Build Player
          command: | 
            cd mrial_player
            cargo build --release
      - run :
          name: Build Server
          command: |
            cd mrial_server
            cargo build --release
      - run: 
          name: Package
          command: |
            mkdir dist
            mkdir -p mrial_macos/bin
            cp target/release/mrial_player mrial_macos/bin/
            cp target/release/mrial_server mrial_macos/bin/
            zip -r mrial_macos.zip mrial_macos
            mv mrial_macos.zip dist/
      - persist_to_workspace:
          root: ./dist
          paths:
            - ./
      - save_cache:
          paths:
            - ~/.cargo/
            - target
          key: v3-cargo-mrial-player-cache-{{ arch }}-{{ checksum "Cargo.lock" }}
  build_win:
    executor: 
      name: win/default 
      size: large
    environment:
      FFMPEG_DOWNLOAD_URL: "https://www.gyan.dev/ffmpeg/builds/ffmpeg-release-full-shared.7z"
    steps:
      - checkout
      - restore_cache:
          keys:
            - v3-cargo-mrial-player-cache-{{ arch }}-{{ checksum "Cargo.lock" }}
      - run: 
          name: Install Rust
          command: |
            curl -o rustup https://sh.rustup.rs
            bash rustup -y
            rm ~/.gitconfig
      - run: 
          name: Install Dependencies
          command: |
            $VCINSTALLDIR = $(& "${env:ProgramFiles(x86)}\Microsoft Visual Studio\Installer\vswhere.exe" -latest -property installationPath)
            New-Item $Profile.CurrentUserAllHosts -Force  
            SETX LIBCLANG_PATH "${VCINSTALLDIR}\VC\Tools\LLVM\x64\bin`n"
            Invoke-WebRequest "${env:FFMPEG_DOWNLOAD_URL}" -OutFile ffmpeg-release-full-shared.7z
            7z x ffmpeg-release-full-shared.7z
            mkdir ffmpeg
            mv ffmpeg-*/* ffmpeg/
            SETX FFMPEG_DIR "${pwd}\ffmpeg`n"
            Add-Content -Path $Profile.CurrentUserAllHosts -Value '$env:PATH = "${pwd}\ffmpeg\bin;$env:PATH"'
      - run: 
          name: Build 
          command: | 
            cd mrial_player
            cargo build --release
      - run: 
          name: Package
          command: |
            mkdir dist
            mkdir -p mrial_win/bin
            cp target/release/mrial_player.exe mrial_win/bin/
            zip -r mrial_win.zip mrial_win
            mv mrial_win.zip dist/
      - persist_to_workspace:
          root: ./dist
          paths:
            - ./
      - save_cache:
          paths:
            - target
          key: v3-cargo-mrial-player-cache-{{ arch }}-{{ checksum "Cargo.lock" }}

  publish_github_release:
    docker:
      - image: cibuilds/github:0.10
    steps:
      - attach_workspace:
          at: ./dist
      - run:
          name: "Publish Release on GitHub"
          command: |
            ghr -t ${GITHUB_TOKEN} -u ${CIRCLE_PROJECT_USERNAME} -r ${CIRCLE_PROJECT_REPONAME} -c ${CIRCLE_SHA1} -delete ${CIRCLE_TAG} ./dist/
workflows:
  build_and_release: 
    jobs: 
      - build_linux_arm64:
          filters:
            tags:
              only:
                - /v.*/
            branches:
              only: 
                - master
      - build_macos:
          filters:
            tags:
              only:
                - /v.*/
            branches:
              only: 
                - master
      # - build_win:
      #     filters:
      #       tags:
      #         only:
      #           - /v.*/
      #       branches:
      #         only: 
      #           - master
      - publish_github_release:
          filters:
            tags:
              only:
                - /v.*/
            branches:
              ignore: /.*/
          context: mrial_gh
          requires: 
            - build_linux_arm64
            - build_macos
          # - build_win<|MERGE_RESOLUTION|>--- conflicted
+++ resolved
@@ -25,11 +25,7 @@
           name: Install Dependencies
           command: |
             sudo apt update
-<<<<<<< HEAD
-            sudo apt install -y ffmpeg libudev-dev libevdev-dev libhidapi-dev libpipewire-0.3-dev libpipewire-0.3-modules libpipewire-0.3-0 x264 libx264-dev libclang-dev clang llvm-dev libasound2-dev libxrandr-dev libxcb-randr0-dev
-=======
             sudo apt install -y ffmpeg libudev-dev libevdev-dev libhidapi-dev libpipewire-0.3-dev libpipewire-0.3-modules libpipewire-0.3-0 x264 libx264-dev libclang-dev clang llvm-dev libasound2-dev libxrandr-dev libxcb-randr0-dev libxdo-dev
->>>>>>> e3f726d6
       - run:
           name: Build Server
           command: |
@@ -45,13 +41,8 @@
           command: |
             mkdir dist
             mkdir -p mrial_arm64/bin
-<<<<<<< HEAD
-            target/release/mrial_player mrial_arm64/bin/
-            target/release/mrial_server mrial_arm64/bin/
-=======
             cp target/release/mrial_player mrial_arm64/bin/
             cp target/release/mrial_server mrial_arm64/bin/
->>>>>>> e3f726d6
             zip -r mrial_arm64.zip mrial_arm64
             mv mrial_arm64.zip dist/
       - persist_to_workspace:
