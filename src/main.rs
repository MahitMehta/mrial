--- conflicted
+++ resolved
@@ -4,42 +4,14 @@
 use std::thread;
 use ffmpeg_next::{ frame, format::Pixel, software };
 use audio::AudioClient;
-<<<<<<< HEAD
 // use device_query::DeviceQuery;
-use openh264::{decoder::Decoder, nal_units};
-use proto::{Packet, MTU, EPacketType, HEADER, Client};
-=======
-use device_query::DeviceQuery;
 use proto::{ MTU, EPacketType, HEADER, Client };
->>>>>>> a4255e88
 use slint::ComponentHandle;
 use ffmpeg_next;
 
 const W: usize = 1440; 
 const H: usize = 900;
 
-<<<<<<< HEAD
-const GAMMA_RGB_CORRECTION: [u8; 256] = [
-    0,   0,   1,   1,   1,   2,   2,   3,   3,   4,   4,   5,   6,   6,   7,   7,
-    8,   9,   9,  10,  11,  11,  12,  13,  13,  14,  15,  15,  16,  17,  18,  18,
-    19,  20,  21,  21,  22,  23,  24,  24,  25,  26,  27,  28,  28,  29,  30,  31,
-    32,  32,  33,  34,  35,  36,  37,  37,  38,  39,  40,  41,  42,  43,  44,  44,
-    45,  46,  47,  48,  49,  50,  51,  52,  52,  53,  54,  55,  56,  57,  58,  59,
-    60,  61,  62,  63,  64,  65,  66,  66,  67,  68,  69,  70,  71,  72,  73,  74,
-    75,  76,  77,  78,  79,  80,  81,  82,  83,  84,  85,  86,  87,  88,  89,  90,
-    91,  92,  93,  94,  95,  96,  97,  98,  99, 100, 101, 103, 104, 105, 106, 107,
-   108, 109, 110, 111, 112, 113, 114, 115, 116, 117, 118, 119, 121, 122, 123, 124,
-   125, 126, 127, 128, 129, 130, 131, 132, 134, 135, 136, 137, 138, 139, 140, 141,
-   142, 144, 145, 146, 147, 148, 149, 150, 151, 152, 154, 155, 156, 157, 158, 159,
-   160, 162, 163, 164, 165, 166, 167, 168, 170, 171, 172, 173, 174, 175, 177, 178,
-   179, 180, 181, 182, 184, 185, 186, 187, 188, 189, 191, 192, 193, 194, 195, 196,
-   198, 199, 200, 201, 202, 204, 205, 206, 207, 208, 210, 211, 212, 213, 214, 216,
-   217, 218, 219, 220, 222, 223, 224, 225, 227, 228, 229, 230, 231, 233, 234, 235,
-   236, 238, 239, 240, 241, 243, 244, 245, 246, 248, 249, 250, 251, 253, 254, 255,
-];
-
-=======
->>>>>>> a4255e88
 fn rgb_to_slint_pixel_buffer(
     rgb: &[u8],
 ) -> slint::SharedPixelBuffer<slint::Rgb8Pixel> {
@@ -223,30 +195,6 @@
                 
                 let nal_size_bytes: [u8; 4] = buf[2..6].try_into().unwrap();
                 let nal_size = u32::from_be_bytes(nal_size_bytes) as usize;
-<<<<<<< HEAD
-                let size = if nal_size <= nal.len() { nal_size } else { nal.len() }; 
-                
-                // file.write_all(&nal[0..size]).unwrap();
-                for packet in nal_units(&nal[0..size as usize]) {
-                    let app_copy = app_weak.clone();
-                    let _result = match decoder.decode(packet) {
-                        Ok(Some(yuv)) => {
-                            let mut rgb: Vec<u8> = vec![0; W*H*3];
-                            yuv.write_rgb8(&mut rgb);
-                                for i in 0..W * H {
-                                    rgb[i * 3] = GAMMA_RGB_CORRECTION[rgb[i * 3] as usize];
-                                    rgb[i * 3 + 1] = GAMMA_RGB_CORRECTION[rgb[i * 3 + 1] as usize];
-                                    rgb[i * 3 + 2] = GAMMA_RGB_CORRECTION[rgb[i * 3 + 2] as usize];
-                                }
-                                let pixel_buffer = rgb_to_slint_pixel_buffer(&rgb);
-                                let _ = slint::invoke_from_event_loop(move || {
-                                        app_copy.unwrap().set_video_frame(slint::Image::from_rgb8(pixel_buffer));
-                                        app_copy.unwrap().window().request_redraw(); // test if this actually improves smoothness
-                                });
-                            }
-                        Ok(None) => {
-                            println!("None Recieved");
-=======
     
                 let size = if nal_size <= nal.len() { nal_size } else { nal.len() }; 
                 let pt: ffmpeg_next::Packet = ffmpeg_next::packet::Packet::copy(&nal[0..size as usize]);
@@ -267,7 +215,6 @@
                                     app_copy.unwrap().set_video_frame(slint::Image::from_rgb8(pixel_buffer));
                                     app_copy.unwrap().window().request_redraw(); // test if this actually improves smoothness
                             });
->>>>>>> a4255e88
                         }
 
                         
