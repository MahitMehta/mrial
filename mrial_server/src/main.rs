--- conflicted
+++ resolved
@@ -66,14 +66,10 @@
     let mut pic = Picture::from_param(&par).unwrap();
     let mut enc = x264::Encoder::open(&mut par).unwrap();
 
-<<<<<<< HEAD
-    write_header(EPacketType::SHOOK, 0, HEADER as u32, &mut buf);
-=======
     //let headers = enc.headers().unwrap();
     //while mrial_proto::assembled_packet(packet, buf, number_of_bytes, packets_remaining)
 
     write_header(EPacketType::SHOOK, 0, HEADER as u32, 0, &mut buf);
->>>>>>> 08965cfd
     socket.send_to(&buf[0..HEADER], src).expect("Failed to send SHOOK");
 
     let pool = ThreadPool::builder().pool_size(2).create().unwrap();
@@ -246,19 +242,25 @@
                         let bitstream = nal.as_bytes();
                         // file.write(bitstream).unwrap();
                         //println!("Encoding Time: {}", start.elapsed().as_millis());
-
-                        // let first_bit = bitstream[0] >> 7; // bitstream[0] & 1;
-
+                        
                         let packets =
                             (bitstream.to_vec().len() as f64 / PAYLOAD as f64).ceil() as usize;
-                        buf[3..7].copy_from_slice(&(bitstream.to_vec().len() as u32).to_be_bytes());
-                        buf[0] = EPacketType::NAL as u8; // Move this outside of loop
-                        buf[7] = packet_id;
+
+                        write_static_header(
+                            EPacketType::NAL, 
+                            bitstream.to_vec().len().try_into().unwrap(), 
+                            packet_id, 
+                            &mut buf
+                        );
 
                         packet_id += 1;
 
                         for i in 0..packets {
-                            buf[1..3].copy_from_slice(&((packets - i - 1) as u16).to_be_bytes());
+                            write_packets_remaining(
+                                (packets - i - 1).try_into().unwrap(), 
+                                &mut buf
+                            );
+
                             let start = i * PAYLOAD;
                             let addition = if start + PAYLOAD <= bitstream.to_vec().len() {
                                 PAYLOAD
