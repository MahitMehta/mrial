// had to install libxcb-randr0-dev

mod audio;
mod events;
use mrial_proto::*;

use enigo::{
    Direction::{Press, Release},
    Enigo, Key, Keyboard, Mouse, Settings,
    {Axis::Horizontal, Axis::Vertical},
};
use std::{
    collections::VecDeque,
    net::UdpSocket,
    sync::{Arc, Mutex},
    thread,
    time::{Duration, Instant},
};

use audio::AudioController;
use futures::{executor::ThreadPool, future::RemoteHandle, task::SpawnExt};
use openh264::formats::YUVSource;
use scrap::{Capturer, Display};
use x264::{Param, Picture};

#[cfg(any(target_os = "linux", target_os = "macos"))]
use libyuv_sys::{ARGBToI420, ARGBToI444, ARGBToJ420};

pub struct YUVBuffer {
    yuv: Vec<u8>,
    width: usize,
    height: usize,
}



impl YUVBuffer {
    pub fn new(width: usize, height: usize) -> Self {
        Self {
            yuv: vec![0u8; (3 * (width * height)) / 2],
            width,
            height,
        }
    }

    pub fn with_bgra_for_420(width: usize, height: usize, bgra: &[u8]) -> Self {
        let mut rval = Self {
            yuv: vec![0u8; (3 * width * height) / 2],
            width,
            height,
        };

        rval.read_bgra_for_420(bgra);
        rval
    }
    
    #[cfg(any(target_os = "linux", target_os = "macos"))]
    pub fn with_bgra_for_422(width: usize, height: usize, bgra: &[u8]) -> Self {
        let mut rval = Self {
            yuv: vec![0u8; 2 * (width * height)],
            width,
            height,
        };

        rval.read_bgra_for_422(bgra);
        rval
    }

    #[cfg(any(target_os = "linux", target_os = "macos"))]
    pub fn with_bgra_for_444(width: usize, height: usize, bgra: &[u8]) -> Self {
        let mut rval = Self {
            yuv: vec![0u8; 3 * width * height],
            width,
            height,
        };

        rval.read_bgra_for_444(bgra);
        rval
    }

    #[cfg(any(target_os = "linux", target_os = "macos"))]
    pub fn read_bgra_for_444(&mut self, bgra: &[u8]) {
        assert_eq!(bgra.len(), self.width * self.height * 4);
        assert_eq!(self.width % 2, 0, "width needs to be multiple of 2");
        assert_eq!(self.height % 2, 0, "height needs to be a multiple of 2");

        let u = self.width * self.height;
        let v = u + u;
        let dst_stride_y = self.width;
        let dst_stride_uv = self.width;
        let dst_y = self.yuv.as_mut_ptr();
        let dst_u = self.yuv[u..].as_mut_ptr();
        let dst_v = self.yuv[v..].as_mut_ptr();

        unsafe {
            ARGBToI444(
                bgra.as_ptr(),
                (bgra.len() / self.height) as _,
                dst_y,
                dst_stride_y as _,
                dst_u,
                dst_stride_uv as _,
                dst_v,
                dst_stride_uv as _,
                self.width as _,
                self.height as _,
            );
        }
    }

    #[cfg(target_os = "windows")]
    pub fn read_bgra_for_420(&mut self, bgra: &[u8]) {}

    #[cfg(target_os = "windows")]
    pub fn read_bgra_for_422(&mut self, bgra: &[u8]) {}

    #[cfg(any(target_os = "linux", target_os = "macos"))]
    pub fn read_bgra_for_420(&mut self, bgra: &[u8]) {
        assert_eq!(bgra.len(), self.width * self.height * 4);
        assert_eq!(self.width % 2, 0, "width needs to be multiple of 2");
        assert_eq!(self.height % 2, 0, "height needs to be a multiple of 2");

        let u = self.width * self.height;
        let v = u + u / 4;
        let dst_stride_y = self.width;
        let dst_stride_uv = self.width / 2;
        let dst_y = self.yuv.as_mut_ptr();
        let dst_u = self.yuv[u..].as_mut_ptr();
        let dst_v = self.yuv[v..].as_mut_ptr();

        unsafe {
            ARGBToJ420(
                bgra.as_ptr(),
                (bgra.len() / self.height) as _,
                dst_y,
                dst_stride_y as _,
                dst_u,
                dst_stride_uv as _,
                dst_v,
                dst_stride_uv as _,
                self.width as _,
                self.height as _,
            );
        }
    }

    #[cfg(any(target_os = "linux", target_os = "macos"))]
    pub fn read_bgra_for_422(&mut self, bgra: &[u8]) {
        use libyuv_sys::ARGBToJ422;

        assert_eq!(bgra.len(), self.width * self.height * 4);
        assert_eq!(self.width % 2, 0, "width needs to be multiple of 2");
        assert_eq!(self.height % 2, 0, "height needs to be a multiple of 2");

        let u = self.width * self.height;
        let v = u + u / 2;
        let dst_stride_y = self.width;
        let dst_stride_uv = self.width / 2;
        let dst_y = self.yuv.as_mut_ptr();
        let dst_u = self.yuv[u..].as_mut_ptr();
        let dst_v = self.yuv[v..].as_mut_ptr();

        unsafe {
            ARGBToJ422(
                bgra.as_ptr(),
                (bgra.len() / self.height) as _,
                dst_y,
                dst_stride_y as _,
                dst_u,
                dst_stride_uv as _,
                dst_v,
                dst_stride_uv as _,
                self.width as _,
                self.height as _,
            );
        }
    }
}

// impl <'a>openh264::formats::YUVSource for YUVBuffer {
//     fn width(&self) -> i32 {
//         self.width as i32
//     }

//     fn height(&self) -> i32 {
//         self.height as i32
//     }

//     fn y(&self) -> &[u8] {
//         &self.yuv[0..self.width * self.height]
//     }

//     fn u(&self) -> &[u8] {
//         let base_u = self.width * self.height;
//         &self.yuv[base_u..base_u + base_u]
//     }

//     fn v(&self) -> &[u8] {
//         let base_u = self.width * self.height;
//         let base_v = base_u + base_u;
//         &self.yuv[base_v..]
//     }

//     fn y_stride(&self) -> i32 {
//         self.width as i32
//     }

//     fn u_stride(&self) -> i32 {
//         self.width as i32
//     }

//     fn v_stride(&self) -> i32 {
//         self.width as i32
//     }
// }

// impl<'a> openh264::formats::YUVSource for YUVBuffer {
//     fn width(&self) -> i32 {
//         self.width as i32
//     }

//     fn height(&self) -> i32 {
//         self.height as i32
//     }

//     fn y(&self) -> &[u8] {
//         &self.yuv[0..self.width * self.height]
//     }

//     fn u(&self) -> &[u8] {
//         let base_u = self.width * self.height;
//         &self.yuv[base_u..base_u + base_u / 4]
//     }

//     fn v(&self) -> &[u8] {
//         let base_u = self.width * self.height;
//         let base_v = base_u + base_u / 4;
//         &self.yuv[base_v..]
//     }

//     fn y_stride(&self) -> i32 {
//         self.width as i32
//     }

//     fn u_stride(&self) -> i32 {
//         (self.width / 4) as i32
//     }

//     fn v_stride(&self) -> i32 {
//         (self.width / 4) as i32
//     }
// }

impl<'a> openh264::formats::YUVSource for YUVBuffer {
    fn width(&self) -> i32 {
        self.width as i32
    }

    fn height(&self) -> i32 {
        self.height as i32
    }

    fn y(&self) -> &[u8] {
        &self.yuv[0..self.width * self.height]
    }

    fn u(&self) -> &[u8] {
        let base_u = self.width * self.height;
        &self.yuv[base_u..base_u + base_u / 2]
    }

    fn v(&self) -> &[u8] {
        let base_u = self.width * self.height;
        let base_v = base_u + base_u / 2;
        &self.yuv[base_v..]
    }

    fn y_stride(&self) -> i32 {
        self.width as i32
    }

    fn u_stride(&self) -> i32 {
        (self.width / 2) as i32
    }

    fn v_stride(&self) -> i32 {
        (self.width / 2) as i32
    }
}

#[tokio::main]
async fn main() {
    use std::io::ErrorKind::WouldBlock;

    let socket: UdpSocket =
        UdpSocket::bind("0.0.0.0:8554").expect("Failed to Bind to 0.0.0.0:8554");
    let mut buf: [u8; MTU] = [0; MTU];

    let Ok((_len, src)) = socket.recv_from(&mut buf) else {
        panic!("Failed!");
    };

    if buf[0] != EPacketType::SHAKE as u8 {
        panic!("Invalid Handsake");
    }

    write_header(EPacketType::SHOOK, 0, HEADER as u32, &mut buf);
    socket
        .send_to(&buf[0..HEADER], src)
        .expect("Failed to send SHOOK");

    let d = Display::primary().unwrap();

    const W: usize = 1440;
    const H: usize = 900;

    let mut capturer = Capturer::new(d).unwrap();
    let mut par = Param::default_preset("superfast", "zerolatency").unwrap();

    par = par.param_parse("repeat_headers", "1").unwrap();
    //par = par.param_parse("csp", "i444").unwrap();
    par = par.set_csp(7); // 422
    //par =par.set_csp(12); // 444
    par = par.set_dimension(H, W);
    par = par.set_fullrange(1);
    // par = par.set_psy_rd(2.00);
    // par = par.set_psy_trellis(2.00);
    par = par.param_parse("annexb", "1").unwrap();
    par = par.param_parse("bframes", "0").unwrap();
    par = par.param_parse("crf", "17").unwrap();
    // par = par.apply_profile("high").unwrap();
    par = par.apply_profile("high422").unwrap();
    //par = par.apply_profile("high444").unwrap();

    let mut pic = Picture::from_param(&par).unwrap();
    let mut enc = x264::Encoder::open(&mut par).unwrap();

    //let headers = enc.headers().unwrap();
    //while mrial_proto::assembled_packet(packet, buf, number_of_bytes, packets_remaining)

    write_header(EPacketType::SHOOK, 0, HEADER as u32, &mut buf);
    socket.send_to(&buf[0..HEADER], src).expect("Failed to send SHOOK");

    //let mut file = File::create("fade.h264").unwrap();

    let pool = ThreadPool::new().unwrap();
    let mut yuv_handles: VecDeque<RemoteHandle<YUVBuffer>> = VecDeque::new();

    let rowlen: usize = 4 * W * H;

    let mut frames = 0u8;
    let mut fps = Instant::now();

    let audio_controller = AudioController::new();
    audio_controller.begin_transmission(socket.try_clone().unwrap(), src);

    let attempt_reconnect = Arc::new(Mutex::new(false));

    let attempt_reconnect_clone = Arc::clone(&attempt_reconnect);
    let socket_clone = socket.try_clone().unwrap();
    let _state = thread::spawn(move || {
        let mouse = mouse_rs::Mouse::new(); // requires package install on linux (libxdo-dev)
        let mut enigo = Enigo::new(&Settings::default()).unwrap();
        let mut event_emitter = events::EventEmitter::new();

        loop {
            let mut buf: [u8; MTU] = [0; MTU];
            let (_size, _src) = socket_clone.recv_from(&mut buf).unwrap();

            if buf[0] == EPacketType::SHAKE as u8 {
                *attempt_reconnect_clone.lock().unwrap() = true;
            }

            // double check this validation is correct for detecting a click
            if buf[HEADER + 5] != 0 && buf[HEADER + 7] != 0 {
                let x_percent =
                    u16::from_be_bytes(buf[HEADER + 4..HEADER + 6].try_into().unwrap()) - 1;
                let y_percent =
                    u16::from_be_bytes(buf[HEADER + 6..HEADER + 8].try_into().unwrap()) - 1;

                let x = (x_percent as f32 / 10000.0 * W as f32).round() as i32;
                let y = (y_percent as f32 / 10000.0 * H as f32).round() as i32;

                let _ = mouse.move_to(x, y);
                let _ = mouse.click(&mouse_rs::types::keys::Keys::LEFT);
                // println!("Click: {}, {}", x, y);
            }
            if buf[HEADER + 10] != 0 && buf[HEADER + 12] != 0 {
                let x_percent =
                    u16::from_be_bytes(buf[HEADER + 10..HEADER + 12].try_into().unwrap()) - 1;
                let y_percent =
                    u16::from_be_bytes(buf[HEADER + 12..HEADER + 14].try_into().unwrap()) - 1;

                let x = (x_percent as f32 / 10000.0 * W as f32).round() as i32;
                let y = (y_percent as f32 / 10000.0 * H as f32).round() as i32;

                let _ = mouse.move_to(x, y);

                // handle right mouse button too
                if buf[HEADER + 14] == 1 {
                    let _ = mouse.press(&mouse_rs::types::keys::Keys::LEFT);
                } else {
                    //let _ = mouse.release(&mouse_rs::types::keys::Keys::LEFT);
                }

                // println!("Click: {}, {}", x, y);
            }
            if buf[HEADER + 15] != 0 || buf[HEADER + 17] != 0 {
                let x_delta = i16::from_be_bytes(buf[HEADER + 14..HEADER + 16].try_into().unwrap());
                let y_delta = i16::from_be_bytes(buf[HEADER + 16..HEADER + 18].try_into().unwrap());

                if cfg!(target_os = "linux") {
                    event_emitter.scroll(x_delta as i32, y_delta as i32);
                }
                //enigo.scroll((-x_delta).into(), Vertical).unwrap();
                //enigo.scroll((-y_delta).into(), Horizontal).unwrap();
            }

            if buf[HEADER] == 1 {
                enigo.key(Key::Control, Press).unwrap();
            } else if buf[HEADER] == 2 {
                enigo.key(Key::Control, Release).unwrap();
            }
            if buf[HEADER + 1] == 1 {
                enigo.key(Key::Shift, Press).unwrap();
            } else if buf[HEADER + 1] == 2 {
                enigo.key(Key::Shift, Release).unwrap();
            }

            if buf[HEADER + 2] == 1 {
                enigo.key(Key::Alt, Press).unwrap();
            } else if buf[HEADER + 2] == 2 {
                enigo.key(Key::Alt, Release).unwrap();
            }

            if buf[HEADER + 3] == 1 {
                enigo.key(Key::Meta, Press).unwrap();
            } else if buf[HEADER + 3] == 2 {
                enigo.key(Key::Meta, Release).unwrap();
            }

            if buf[HEADER + 8] != 0 {
                if buf[HEADER + 8] == 32 {
                    enigo.key(Key::Space, enigo::Direction::Click).unwrap();
                } else if buf[HEADER + 8] == 8 {
                    enigo.key(Key::Backspace, Press).unwrap();
                } else if buf[HEADER + 8] == 10 {
                    enigo.key(Key::Return, enigo::Direction::Click).unwrap();
                } else if buf[HEADER + 8] >= 33 {
                    // add ascii range check

                    enigo
                        .key(Key::Unicode((buf[HEADER + 8]) as char), Press)
                        .unwrap();
                }
            }

            if buf[HEADER + 9] != 0 {
                if buf[HEADER + 9] == 32 {
                    enigo.key(Key::Space, Release).unwrap();
                } else if buf[HEADER + 9] == 8 {
                    enigo.key(Key::Backspace, Release).unwrap();
                } else if buf[HEADER + 9] >= 33 {
                    // add ascii range check
                    enigo
                        .key(Key::Unicode((buf[HEADER + 9]) as char), Release)
                        .unwrap();
                }
            }
        }
    });

    let mut timestamp = 1;

    loop {
        let sleep = Instant::now();
        match capturer.frame() {
            Ok(frame) => {
                let data = frame.chunks(rowlen).next().unwrap().to_vec();

                let cvt_rgb_yuv = async move {
                    let yuv = YUVBuffer::with_bgra_for_422(W, H, &data);
                    yuv
                };
                yuv_handles.push_back(pool.spawn_with_handle(cvt_rgb_yuv).unwrap());

                // set to 1 to increase FPS at the cost of latency, or 0  for the opposite effect
                if yuv_handles.len() > 1 {
                    //let start = Instant::now();
                    let yuv = yuv_handles.pop_front().unwrap().await;

                    let y_plane = pic.as_mut_slice(0).unwrap();
                    y_plane.copy_from_slice(yuv.y());
                    let u_plane = pic.as_mut_slice(1).unwrap();
                    u_plane.copy_from_slice(yuv.v());
                    let v_plane = pic.as_mut_slice(2).unwrap();
                    v_plane.copy_from_slice(yuv.u());

                    pic = pic.set_timestamp(timestamp);
                    timestamp += 1;

                    if let Some((nal, _, _)) = enc.encode(&pic).unwrap() {
                        let bitstream = nal.as_bytes();
                        //println!("Encoding Time: {}", start.elapsed().as_millis());

                        // let first_bit = bitstream[0] >> 7; // bitstream[0] & 1;

                        let packets =
                            (bitstream.to_vec().len() as f64 / PAYLOAD as f64).ceil() as usize;
                        buf[3..7].copy_from_slice(&(bitstream.to_vec().len() as u32).to_be_bytes());
                        buf[0] = EPacketType::NAL as u8; // Move this outside of loop

                        for i in 0..packets {
                            buf[1..3].copy_from_slice(&((packets - i - 1) as u16).to_be_bytes());
                            let start = i * PAYLOAD;
                            let addition = if start + PAYLOAD <= bitstream.to_vec().len() {
                                PAYLOAD
                            } else {
                                bitstream.to_vec().len() - start
                            };
                            buf[HEADER..addition + HEADER]
                                .copy_from_slice(&bitstream.to_vec()[start..(addition + start)]);
                            socket
                                .send_to(&buf[0..addition + HEADER], src)
                                .expect("Failed to send NAL Unit");
                        }
                        frames += 1;
                    }

                    //let bitstream = encoder.encode(&yuv).unwrap();
                    // file.write_all(&bitstream.to_vec()).unwrap();

                    // move this to a separate thread

                    // replace possibly with spin-sleep: https://github.com/alexheretic/spin-sleep
                    if sleep.elapsed().as_millis() > 0 && sleep.elapsed().as_millis() < 16 {
                        let delay = 16 - sleep.elapsed().as_millis();
                        thread::sleep(Duration::from_millis(delay as u64));
                    }

                    // println!("NAL Packet Size: {}", bitstream.to_vec().len());

                    if fps.elapsed().as_millis() > 1000 && frames > 0 {
                        println!("FPS: {}", frames as f32 / fps.elapsed().as_secs() as f32);

                        frames = 0;
                        fps = Instant::now();
                    }

                    if *attempt_reconnect.lock().unwrap() {
                        println!("Reconnecting...");
                        // encoder = Encoder::with_config(config).unwrap();
                        enc = x264::Encoder::open(&mut par).unwrap();
                        buf[0] = EPacketType::SHOOK as u8;
<<<<<<< HEAD
                        socket.send_to(&buf[0..HEADER], src).expect("Failed to send Handshake");
=======
                        socket
                            .send_to(&buf[0..HEADER], src)
                            .expect("Failed to send NAL Unit");
>>>>>>> 8f0f6a8a
                        *attempt_reconnect.lock().unwrap() = false;
                    }
                }
            }
            Err(ref e) if e.kind() == WouldBlock => {
                // Wait for the frame.
            }
            Err(_) => {
                // We're done here.
                break;
            }
        }
    }
}<|MERGE_RESOLUTION|>--- conflicted
+++ resolved
@@ -552,13 +552,9 @@
                         // encoder = Encoder::with_config(config).unwrap();
                         enc = x264::Encoder::open(&mut par).unwrap();
                         buf[0] = EPacketType::SHOOK as u8;
-<<<<<<< HEAD
-                        socket.send_to(&buf[0..HEADER], src).expect("Failed to send Handshake");
-=======
                         socket
                             .send_to(&buf[0..HEADER], src)
                             .expect("Failed to send NAL Unit");
->>>>>>> 8f0f6a8a
                         *attempt_reconnect.lock().unwrap() = false;
                     }
                 }
