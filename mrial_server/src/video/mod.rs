pub mod yuv;

use futures::{executor::ThreadPool, future::RemoteHandle, task::SpawnExt};
use kanal::unbounded;
use mrial_proto::*;
use scrap::{Capturer, Display};
use spin_sleep;
use std::{
    collections::VecDeque,
    fs::File,
    io::{ErrorKind::WouldBlock, Write},
    time::{Duration, Instant}, sync::RwLockReadGuard
};
use x264::{Param, Picture, Encoder};
use yuv::YUVBuffer;

use crate::{conn::{Connection, ServerMetaData}, events::EventsThread};

use self::yuv::EColorSpace;

#[derive(PartialEq)]
pub enum VideoServerActions {
    Inactive,
    ConfigUpdate
}

pub struct VideoServerThread {
    conn: Connection,
    file: Option<File>,
    capturer: Capturer,
    frame_count: i64,
    packet_id: u8,
    buf: [u8; MTU],
    row_len: usize,

    par: Param,
    encoder: Encoder
}

impl VideoServerThread {
    pub fn new(conn: Connection) -> Self {
        let display: Display = Display::primary().unwrap();
        let capturer = Capturer::new(display).unwrap();

        conn.set_dimensions(
            capturer.width(), 
            capturer.height()
        );

        let row_len = 4 * conn.get_meta().width * conn.get_meta().width;

        let mut par: Param = VideoServerThread::get_parameters(conn.get_meta());
        let encoder = x264::Encoder::open(&mut par).unwrap();

        Self {
            conn,
            row_len,
            file: None,
            capturer,
            frame_count: 0,
            packet_id: 1,
            buf: [0u8; MTU],

            par,
            encoder
        }
    }

    #[inline]
    #[allow(dead_code)]
    fn write_stream(&mut self, bitstream: &[u8]) {
        if let Some(file) = &mut self.file {
            file.write(bitstream).unwrap();
        }
    }

    #[cfg(target_os = "linux")]
    fn update_display_resolution(&self, width: usize, height: usize) -> Result<bool, xrandr::XrandrError> {
        use xrandr::{XHandle, ScreenResources};

        let mut handle = XHandle::open().unwrap();
        let mon1 = &handle.monitors()?[0];

        if mon1.width_px == width.try_into().unwrap() && 
            mon1.height_px == height.try_into().unwrap() {
            return Ok(false);
        }

        let res = ScreenResources::new(&mut handle)?;
        
        let requested_mode = res.modes.iter().find(|m| {
            m.width == width.try_into().unwrap() && 
            m.height == height.try_into().unwrap()
        });
        
        // TODO: Handle the possibility the mode doesn't exist
        if let Some(mode) = requested_mode {
            handle.set_mode(
                &mon1.outputs[0], 
                &mode
            )?;
            return Ok(true);
        }

        Ok(false)
    }

    #[cfg(target_os = "windows")]
    fn update_display_resolution(&self, width: usize, height: usize) -> Result<(), std::io::Error> {
        Ok(())
    }

    #[cfg(target_os = "macos")]
    fn update_display_resolution(&self, width: usize, height: usize) -> Result<(), std::io::Error> {
        Ok(())
    }

    fn get_parameters(meta: RwLockReadGuard<'_, ServerMetaData>) -> Param {
        let mut par = Param::default_preset("ultrafast", "zerolatency").unwrap();

        par = par.set_csp(EColorSpace::YUV444.into());
        par = par.set_dimension(meta.height, meta.width);
        if cfg!(target_os = "windows") {
            par = par.set_fullrange(1);
        }

        par = par.param_parse("repeat_headers", "1").unwrap();
        par = par.param_parse("annexb", "1").unwrap();
        par = par.param_parse("bframes", "0").unwrap();
        par = par.param_parse("crf", "20").unwrap();
        par = par.apply_profile("high444").unwrap();

        par
    }

    #[inline]
    pub async fn run(&mut self) {
        let (ch_sender, ch_receiver) = unbounded::<VideoServerActions>();

        let mut pic = Picture::from_param(&self.par).unwrap();
      
        let pool = ThreadPool::builder().pool_size(1).create().unwrap();
        let mut yuv_handles: VecDeque<RemoteHandle<YUVBuffer>> = VecDeque::new();

        let mut frames = 0u8;
        let mut fps_time = Instant::now();

        let headers = self.encoder.get_headers().unwrap();

        let events = EventsThread::new();
        events.run(
            &mut self.conn, 
            headers.as_bytes().to_vec(), 
            ch_sender.clone()
        );

        loop {
            while ch_receiver.len() > 0 {
                match ch_receiver.try_recv_realtime().unwrap() {
                    Some(VideoServerActions::Inactive) => {
                        self.encoder = x264::Encoder::open(&mut self.par).unwrap();
                    
                    }
                    Some(VideoServerActions::ConfigUpdate) => {
                        let requested_width = self.conn.get_meta().width;
                        let requested_height = self.conn.get_meta().height;

                        match self.update_display_resolution(requested_width, requested_height) {
                            Ok(_) => {},
                            Err(e) => {
                                println!("Error updating display resolution: {}", e);
                            }
                        }
           
                        let display = Display::primary().unwrap();
                        self.capturer = Capturer::new(display).unwrap();

                        self.conn.set_dimensions(
                            self.capturer.width(), 
                            self.capturer.height()
                        );

                        self.par = VideoServerThread::get_parameters(self.conn.get_meta());
                        
                        self.encoder = x264::Encoder::open(&mut self.par).unwrap();
                        pic = Picture::from_param(&self.par).unwrap();

                        yuv_handles.clear();
                    }
                    None => { break; }
                }
            }

            if !self.conn.has_clients() {
                std::thread::sleep(Duration::from_millis(250));
                continue;
            }

            let sleep = Instant::now();
            let width = self.capturer.width();
            let height = self.capturer.height();

            match self.capturer.frame() {
                Ok(frame) => {
                    let bgra_frame = frame.chunks(self.row_len).next().unwrap().to_vec();

                    let cvt_rgb_yuv = async move {
                        let yuv = YUVBuffer::with_bgra_for_444(width, height, &bgra_frame);
                        yuv
                    };
                    yuv_handles.push_back(pool.spawn_with_handle(cvt_rgb_yuv).unwrap());

                    // set to 1 to increase FPS at the cost of latency, or 0  for the opposite effect
                    if yuv_handles.len() > 0 {
                        //let start = Instant::now();
                        let yuv = yuv_handles.pop_front().unwrap().await;

                        let y_plane = pic.as_mut_slice(0).unwrap();
                        y_plane.copy_from_slice(yuv.y());
                        let u_plane = pic.as_mut_slice(1).unwrap();
                        u_plane.copy_from_slice(yuv.u_444());
                        let v_plane = pic.as_mut_slice(2).unwrap();
                        v_plane.copy_from_slice(yuv.v_444());

                        pic = pic.set_timestamp(self.frame_count);
                        self.frame_count += 1;

                        if let Some((nal, _, _)) = self.encoder.encode(&pic).unwrap() {
                            let bitstream = nal.as_bytes();

                            let packets = (bitstream.len() as f64 / PAYLOAD as f64).ceil() as usize;

                            write_static_header(
                                EPacketType::NAL,
                                bitstream.len().try_into().unwrap(),
                                self.packet_id,
                                &mut self.buf,
                            );

                            self.packet_id += 1;

                            for i in 0..packets {
                                write_packets_remaining(
                                    (packets - i - 1).try_into().unwrap(),
                                    &mut self.buf,
                                );

                                let start = i * PAYLOAD;
                                let addition = if start + PAYLOAD <= bitstream.len() {
                                    PAYLOAD
                                } else {
                                    bitstream.len() - start
                                };
                                self.buf[HEADER..addition + HEADER]
                                    .copy_from_slice(&bitstream[start..(addition + start)]);

                                self.conn.broadcast(&self.buf[0..addition + HEADER]);
                            }
                            frames += 1;
                        }

                        if fps_time.elapsed().as_millis() > 1000 && frames > 0 {
                            self.conn.filter_clients();
                            println!(
                                "FPS: {}",
                                frames as f32 / fps_time.elapsed().as_secs() as f32
                            );
                            frames = 0;
                            fps_time = Instant::now();
                        }

<<<<<<< HEAD
                        if sleep.elapsed().as_millis() > 0 && sleep.elapsed().as_millis() < 16 {
                            let delay = 16 - sleep.elapsed().as_millis();
=======
                        if sleep.elapsed().as_millis() > 0 && sleep.elapsed().as_millis() < 33 {
                            let delay = 33 - sleep.elapsed().as_millis();
>>>>>>> e3f726d6
                            spin_sleep::sleep(Duration::from_millis(delay as u64));
                        }
                    }
                }
                Err(ref e) if e.kind() == WouldBlock => {}
                Err(_) => {
                    println!("Error Capturing Frame")
                }
            }
        }
    }
}<|MERGE_RESOLUTION|>--- conflicted
+++ resolved
@@ -81,16 +81,16 @@
         let mut handle = XHandle::open().unwrap();
         let mon1 = &handle.monitors()?[0];
 
-        if mon1.width_px == width.try_into().unwrap() && 
-            mon1.height_px == height.try_into().unwrap() {
+        if mon1.width_px == width as i32 && 
+            mon1.height_px == height as i32 {
             return Ok(false);
         }
 
         let res = ScreenResources::new(&mut handle)?;
         
         let requested_mode = res.modes.iter().find(|m| {
-            m.width == width.try_into().unwrap() && 
-            m.height == height.try_into().unwrap()
+            m.width == width as u32 && 
+            m.height == height as u32
         });
         
         // TODO: Handle the possibility the mode doesn't exist
@@ -269,13 +269,8 @@
                             fps_time = Instant::now();
                         }
 
-<<<<<<< HEAD
                         if sleep.elapsed().as_millis() > 0 && sleep.elapsed().as_millis() < 16 {
                             let delay = 16 - sleep.elapsed().as_millis();
-=======
-                        if sleep.elapsed().as_millis() > 0 && sleep.elapsed().as_millis() < 33 {
-                            let delay = 33 - sleep.elapsed().as_millis();
->>>>>>> e3f726d6
                             spin_sleep::sleep(Duration::from_millis(delay as u64));
                         }
                     }
